/*
 * Licensed to the Apache Software Foundation (ASF) under one
 * or more contributor license agreements.  See the NOTICE file
 * distributed with this work for additional information
 * regarding copyright ownership.  The ASF licenses this file
 * to you under the Apache License, Version 2.0 (the
 * "License"); you may not use this file except in compliance
 * with the License.  You may obtain a copy of the License at
 *
 *   http://www.apache.org/licenses/LICENSE-2.0
 *
 * Unless required by applicable law or agreed to in writing,
 * software distributed under the License is distributed on an
 * "AS IS" BASIS, WITHOUT WARRANTIES OR CONDITIONS OF ANY
 * KIND, either express or implied.  See the License for the
 * specific language governing permissions and limitations
 * under the License.
 *
 */

#include "redis_db.h"

#include <ctime>
#include <map>
#include <utility>

#include "cluster/redis_slot.h"
#include "common/scope_exit.h"
#include "db_util.h"
#include "parse_util.h"
#include "rocksdb/iterator.h"
#include "rocksdb/status.h"
#include "server/server.h"
#include "status.h"
#include "storage/redis_metadata.h"
#include "time_util.h"
#include "types/redis_bitmap.h"
#include "types/redis_bloom_chain.h"
#include "types/redis_hash.h"
#include "types/redis_json.h"
#include "types/redis_list.h"
#include "types/redis_set.h"
#include "types/redis_sortedint.h"
#include "types/redis_stream.h"
#include "types/redis_string.h"
#include "types/redis_zset.h"

namespace redis {

Database::Database(engine::Storage *storage, std::string ns) : storage_(storage), namespace_(std::move(ns)) {
  metadata_cf_handle_ = storage->GetCFHandle("metadata");
}

// Some data types may support reading multiple types of metadata.
// For example, bitmap supports reading string metadata and bitmap metadata.
rocksdb::Status Database::ParseMetadata(RedisTypes types, Slice *bytes, Metadata *metadata) {
  std::string old_metadata;
  metadata->Encode(&old_metadata);

  bool is_keyspace_hit = false;
  ScopeExit se([this, &is_keyspace_hit] {
    if (is_keyspace_hit) {
      storage_->RecordStat(engine::StatType::KeyspaceHits, 1);
    } else {
      storage_->RecordStat(engine::StatType::KeyspaceMisses, 1);
    }
  });

  auto s = metadata->Decode(bytes);
  if (!s.ok()) return s;

  if (metadata->Expired()) {
    // error discarded here since it already failed
    auto _ [[maybe_unused]] = metadata->Decode(old_metadata);
    return rocksdb::Status::NotFound(kErrMsgKeyExpired);
  }

  // if type is not matched, we still need to check if the metadata is valid.
  if (!types.Contains(metadata->Type()) && (metadata->size > 0 || metadata->IsEmptyableType())) {
    // error discarded here since it already failed
    auto _ [[maybe_unused]] = metadata->Decode(old_metadata);
    return rocksdb::Status::InvalidArgument(kErrMsgWrongType);
  }
  if (metadata->size == 0 && !metadata->IsEmptyableType()) {
    // error discarded here since it already failed
    auto _ [[maybe_unused]] = metadata->Decode(old_metadata);
    return rocksdb::Status::NotFound("no element found");
  }
  is_keyspace_hit = true;
  return s;
}

rocksdb::Status Database::GetMetadata(RedisTypes types, const Slice &ns_key, Metadata *metadata) {
  std::string raw_value;
  Slice rest;
  return GetMetadata(types, ns_key, &raw_value, metadata, &rest);
}

rocksdb::Status Database::GetMetadata(RedisTypes types, const Slice &ns_key, std::string *raw_value, Metadata *metadata,
                                      Slice *rest) {
  auto s = GetRawMetadata(ns_key, raw_value);
  *rest = *raw_value;
  if (!s.ok()) return s;
  return ParseMetadata(types, rest, metadata);
}

rocksdb::Status Database::GetRawMetadata(const Slice &ns_key, std::string *bytes) {
  LatestSnapShot ss(storage_);
  rocksdb::ReadOptions read_options;
  read_options.snapshot = ss.GetSnapShot();
  return storage_->Get(read_options, metadata_cf_handle_, ns_key, bytes);
}

rocksdb::Status Database::Expire(const Slice &user_key, uint64_t timestamp) {
  std::string ns_key = AppendNamespacePrefix(user_key);

  std::string value;
  Metadata metadata(kRedisNone, false);
  LockGuard guard(storage_->GetLockManager(), ns_key);
  rocksdb::Status s = storage_->Get(rocksdb::ReadOptions(), metadata_cf_handle_, ns_key, &value);
  if (!s.ok()) return s;

  s = metadata.Decode(value);
  if (!s.ok()) return s;
  if (metadata.Expired()) {
    return rocksdb::Status::NotFound(kErrMsgKeyExpired);
  }
  if (!metadata.IsEmptyableType() && metadata.size == 0) {
    return rocksdb::Status::NotFound("no elements");
  }
  if (metadata.expire == timestamp) return rocksdb::Status::OK();

  // +1 to skip the flags
  if (metadata.Is64BitEncoded()) {
    EncodeFixed64(value.data() + 1, timestamp);
  } else {
    EncodeFixed32(value.data() + 1, Metadata::ExpireMsToS(timestamp));
  }
  auto batch = storage_->GetWriteBatchBase();
  WriteBatchLogData log_data(kRedisNone, {std::to_string(kRedisCmdExpire)});
  batch->PutLogData(log_data.Encode());
  batch->Put(metadata_cf_handle_, ns_key, value);
  s = storage_->Write(storage_->DefaultWriteOptions(), batch->GetWriteBatch());
  return s;
}

rocksdb::Status Database::Del(const Slice &user_key) {
  std::string ns_key = AppendNamespacePrefix(user_key);

  std::string value;
  LockGuard guard(storage_->GetLockManager(), ns_key);
  rocksdb::Status s = storage_->Get(rocksdb::ReadOptions(), metadata_cf_handle_, ns_key, &value);
  if (!s.ok()) return s;
  Metadata metadata(kRedisNone, false);
  s = metadata.Decode(value);
  if (!s.ok()) return s;
  if (metadata.Expired()) {
    return rocksdb::Status::NotFound(kErrMsgKeyExpired);
  }
  return storage_->Delete(storage_->DefaultWriteOptions(), metadata_cf_handle_, ns_key);
}

rocksdb::Status Database::MDel(const std::vector<Slice> &keys, uint64_t *deleted_cnt) {
  *deleted_cnt = 0;

  std::vector<std::string> lock_keys;
  lock_keys.reserve(keys.size());
  for (const auto &key : keys) {
    std::string ns_key = AppendNamespacePrefix(key);
    lock_keys.emplace_back(std::move(ns_key));
  }
  MultiLockGuard guard(storage_->GetLockManager(), lock_keys);

  auto batch = storage_->GetWriteBatchBase();
  WriteBatchLogData log_data(kRedisNone);
  batch->PutLogData(log_data.Encode());

  std::vector<Slice> slice_keys;
  slice_keys.reserve(lock_keys.size());
  for (const auto &ns_key : lock_keys) {
    slice_keys.emplace_back(ns_key);
  }

  LatestSnapShot ss(storage_);
  rocksdb::ReadOptions read_options = storage_->DefaultMultiGetOptions();
  read_options.snapshot = ss.GetSnapShot();
  std::vector<rocksdb::Status> statuses(slice_keys.size());
  std::vector<rocksdb::PinnableSlice> pin_values(slice_keys.size());
  storage_->MultiGet(read_options, metadata_cf_handle_, slice_keys.size(), slice_keys.data(), pin_values.data(),
                     statuses.data());

  for (size_t i = 0; i < slice_keys.size(); i++) {
    if (!statuses[i].ok() && !statuses[i].IsNotFound()) return statuses[i];
    if (statuses[i].IsNotFound()) continue;

    Metadata metadata(kRedisNone, false);
    auto s = metadata.Decode(pin_values[i]);
    if (!s.ok()) continue;
    if (metadata.Expired()) continue;

    batch->Delete(metadata_cf_handle_, lock_keys[i]);
    *deleted_cnt += 1;
  }

  if (*deleted_cnt == 0) return rocksdb::Status::OK();

  return storage_->Write(storage_->DefaultWriteOptions(), batch->GetWriteBatch());
}

rocksdb::Status Database::Exists(const std::vector<Slice> &keys, int *ret) {
  *ret = 0;
  LatestSnapShot ss(storage_);
  rocksdb::ReadOptions read_options;
  read_options.snapshot = ss.GetSnapShot();

  rocksdb::Status s;
  std::string value;
  for (const auto &key : keys) {
    std::string ns_key = AppendNamespacePrefix(key);
    s = storage_->Get(read_options, metadata_cf_handle_, ns_key, &value);
    if (!s.ok() && !s.IsNotFound()) return s;
    if (s.ok()) {
      Metadata metadata(kRedisNone, false);
      s = metadata.Decode(value);
      if (!s.ok()) return s;
      if (!metadata.Expired()) *ret += 1;
    }
  }
  return rocksdb::Status::OK();
}

rocksdb::Status Database::TTL(const Slice &user_key, int64_t *ttl) {
  std::string ns_key = AppendNamespacePrefix(user_key);

  *ttl = -2;  // ttl is -2 when the key does not exist or expired
  LatestSnapShot ss(storage_);
  rocksdb::ReadOptions read_options;
  read_options.snapshot = ss.GetSnapShot();
  std::string value;
  rocksdb::Status s = storage_->Get(read_options, metadata_cf_handle_, ns_key, &value);
  if (!s.ok()) return s.IsNotFound() ? rocksdb::Status::OK() : s;

  Metadata metadata(kRedisNone, false);
  s = metadata.Decode(value);
  if (!s.ok()) return s;
  *ttl = metadata.TTL();

  return rocksdb::Status::OK();
}

rocksdb::Status Database::GetExpireTime(const Slice &user_key, uint64_t *timestamp) {
  std::string ns_key = AppendNamespacePrefix(user_key);
  Metadata metadata(kRedisNone, false);
  auto s = GetMetadata(RedisTypes::All(), ns_key, &metadata);
  if (!s.ok()) return s;
  *timestamp = metadata.expire;

  return rocksdb::Status::OK();
}

rocksdb::Status Database::GetKeyNumStats(const std::string &prefix, KeyNumStats *stats) {
  return Keys(prefix, nullptr, stats);
}

rocksdb::Status Database::Keys(const std::string &prefix, std::vector<std::string> *keys, KeyNumStats *stats) {
  uint16_t slot_id = 0;
  std::string ns_prefix;
  if (namespace_ != kDefaultNamespace || keys != nullptr) {
    if (storage_->IsSlotIdEncoded()) {
      ns_prefix = ComposeNamespaceKey(namespace_, "", false);
      if (!prefix.empty()) {
        PutFixed16(&ns_prefix, slot_id);
        ns_prefix.append(prefix);
      }
    } else {
      ns_prefix = AppendNamespacePrefix(prefix);
    }
  }

  uint64_t ttl_sum = 0;
  LatestSnapShot ss(storage_);
  rocksdb::ReadOptions read_options = storage_->DefaultScanOptions();
  read_options.snapshot = ss.GetSnapShot();
  auto iter = util::UniqueIterator(storage_, read_options, metadata_cf_handle_);

  while (true) {
    ns_prefix.empty() ? iter->SeekToFirst() : iter->Seek(ns_prefix);
    for (; iter->Valid(); iter->Next()) {
      if (!ns_prefix.empty() && !iter->key().starts_with(ns_prefix)) {
        break;
      }
      Metadata metadata(kRedisNone, false);
      auto s = metadata.Decode(iter->value());
      if (!s.ok()) continue;
      if (metadata.Expired()) {
        if (stats) stats->n_expired++;
        continue;
      }
      if (stats) {
        int64_t ttl = metadata.TTL();
        stats->n_key++;
        if (ttl != -1) {
          stats->n_expires++;
          if (ttl > 0) ttl_sum += ttl;
        }
      }
      if (keys) {
        auto [_, user_key] = ExtractNamespaceKey(iter->key(), storage_->IsSlotIdEncoded());
        keys->emplace_back(user_key.ToString());
      }
    }

    if (!storage_->IsSlotIdEncoded()) break;
    if (prefix.empty()) break;
    if (++slot_id >= HASH_SLOTS_SIZE) break;

    ns_prefix = ComposeNamespaceKey(namespace_, "", false);
    PutFixed16(&ns_prefix, slot_id);
    ns_prefix.append(prefix);
  }

  if (stats && stats->n_expires > 0) {
    stats->avg_ttl = ttl_sum / stats->n_expires / 1000;
  }

  return rocksdb::Status::OK();
}

rocksdb::Status Database::Scan(const std::string &cursor, uint64_t limit, const std::string &prefix,
                               std::vector<std::string> *keys, std::string *end_cursor) {
  end_cursor->clear();
  uint64_t cnt = 0;
  uint16_t slot_start = 0;
  std::string ns_prefix;
  std::string user_key;

  LatestSnapShot ss(storage_);
  rocksdb::ReadOptions read_options = storage_->DefaultScanOptions();
  read_options.snapshot = ss.GetSnapShot();
  auto iter = util::UniqueIterator(storage_, read_options, metadata_cf_handle_);

  std::string ns_cursor = AppendNamespacePrefix(cursor);
  if (storage_->IsSlotIdEncoded()) {
    slot_start = cursor.empty() ? 0 : GetSlotIdFromKey(cursor);
    ns_prefix = ComposeNamespaceKey(namespace_, "", false);
    if (!prefix.empty()) {
      PutFixed16(&ns_prefix, slot_start);
      ns_prefix.append(prefix);
    }
  } else {
    ns_prefix = AppendNamespacePrefix(prefix);
  }

  if (!cursor.empty()) {
    iter->Seek(ns_cursor);
    if (iter->Valid()) {
      iter->Next();
    }
  } else if (ns_prefix.empty()) {
    iter->SeekToFirst();
  } else {
    iter->Seek(ns_prefix);
  }

  uint16_t slot_id = slot_start;
  while (true) {
    for (; iter->Valid() && cnt < limit; iter->Next()) {
      if (!ns_prefix.empty() && !iter->key().starts_with(ns_prefix)) {
        break;
      }
      Metadata metadata(kRedisNone, false);
      auto s = metadata.Decode(iter->value());
      if (!s.ok()) continue;

      if (metadata.Expired()) continue;
      std::tie(std::ignore, user_key) = ExtractNamespaceKey<std::string>(iter->key(), storage_->IsSlotIdEncoded());
      keys->emplace_back(user_key);
      cnt++;
    }
    if (!storage_->IsSlotIdEncoded() || prefix.empty()) {
      if (!keys->empty() && cnt >= limit) {
        end_cursor->append(user_key);
      }
      break;
    }

    if (cnt >= limit) {
      end_cursor->append(user_key);
      break;
    }

    if (++slot_id >= HASH_SLOTS_SIZE) {
      break;
    }

    if (slot_id > slot_start + HASH_SLOTS_MAX_ITERATIONS) {
      if (keys->empty()) {
        if (iter->Valid()) {
          std::tie(std::ignore, user_key) = ExtractNamespaceKey<std::string>(iter->key(), storage_->IsSlotIdEncoded());
          auto res = std::mismatch(prefix.begin(), prefix.end(), user_key.begin());
          if (res.first == prefix.end()) {
            keys->emplace_back(user_key);
          }

          end_cursor->append(user_key);
        }
      } else {
        end_cursor->append(user_key);
      }
      break;
    }

    ns_prefix = ComposeNamespaceKey(namespace_, "", false);
    PutFixed16(&ns_prefix, slot_id);
    ns_prefix.append(prefix);
    iter->Seek(ns_prefix);
  }
  return rocksdb::Status::OK();
}

rocksdb::Status Database::RandomKey(const std::string &cursor, std::string *key) {
  key->clear();

  std::string end_cursor;
  std::vector<std::string> keys;
  auto s = Scan(cursor, RANDOM_KEY_SCAN_LIMIT, "", &keys, &end_cursor);
  if (!s.ok()) {
    return s;
  }
  if (keys.empty() && !cursor.empty()) {
    // if reach the end, restart from beginning
    s = Scan("", RANDOM_KEY_SCAN_LIMIT, "", &keys, &end_cursor);
    if (!s.ok()) {
      return s;
    }
  }
  if (!keys.empty()) {
    unsigned int seed = util::GetTimeStamp();
    *key = keys.at(rand_r(&seed) % keys.size());
  }
  return rocksdb::Status::OK();
}

rocksdb::Status Database::FlushDB() {
  std::string begin_key, end_key;
  std::string prefix = ComposeNamespaceKey(namespace_, "", false);
  auto s = FindKeyRangeWithPrefix(prefix, std::string(), &begin_key, &end_key);
  if (!s.ok()) {
    return rocksdb::Status::OK();
  }
  s = storage_->DeleteRange(begin_key, end_key);
  if (!s.ok()) {
    return s;
  }

  return rocksdb::Status::OK();
}

rocksdb::Status Database::FlushAll() {
  LatestSnapShot ss(storage_);
  rocksdb::ReadOptions read_options = storage_->DefaultScanOptions();
  read_options.snapshot = ss.GetSnapShot();
  auto iter = util::UniqueIterator(storage_, read_options, metadata_cf_handle_);
  iter->SeekToFirst();
  if (!iter->Valid()) {
    return rocksdb::Status::OK();
  }
  auto first_key = iter->key().ToString();
  iter->SeekToLast();
  if (!iter->Valid()) {
    return rocksdb::Status::OK();
  }
  auto last_key = iter->key().ToString();
  auto s = storage_->DeleteRange(first_key, last_key);
  if (!s.ok()) {
    return s;
  }
  return rocksdb::Status::OK();
}

rocksdb::Status Database::Dump(const Slice &user_key, std::vector<std::string> *infos) {
  infos->clear();

  std::string ns_key = AppendNamespacePrefix(user_key);

  LatestSnapShot ss(storage_);
  rocksdb::ReadOptions read_options;
  read_options.snapshot = ss.GetSnapShot();
  std::string value;
  rocksdb::Status s = storage_->Get(read_options, metadata_cf_handle_, ns_key, &value);
  if (!s.ok()) return s.IsNotFound() ? rocksdb::Status::OK() : s;

  Metadata metadata(kRedisNone, false);
  s = metadata.Decode(value);
  if (!s.ok()) return s;

  infos->emplace_back("namespace");
  infos->emplace_back(namespace_);
  infos->emplace_back("type");
  infos->emplace_back(RedisTypeNames[metadata.Type()]);
  infos->emplace_back("version");
  infos->emplace_back(std::to_string(metadata.version));
  infos->emplace_back("expire");
  infos->emplace_back(std::to_string(Metadata::ExpireMsToS(metadata.expire)));
  infos->emplace_back("pexpire");
  infos->emplace_back(std::to_string(metadata.expire));
  infos->emplace_back("size");
  infos->emplace_back(std::to_string(metadata.size));
  infos->emplace_back("is_64bit_common_field");
  infos->emplace_back(std::to_string(metadata.Is64BitEncoded()));

  infos->emplace_back("created_at");
  timeval created_at = metadata.Time();
  std::time_t tm = created_at.tv_sec;
  char time_str[25];
  if (!std::strftime(time_str, sizeof(time_str), "%Y-%m-%d %H:%M:%S", std::localtime(&tm))) {
    return rocksdb::Status::TryAgain("Fail to format local time_str");
  }
  std::string created_at_str(time_str);
  infos->emplace_back(created_at_str + "." + std::to_string(created_at.tv_usec));

  if (metadata.Type() == kRedisList) {
    ListMetadata list_metadata(false);
    s = GetMetadata({kRedisList}, ns_key, &list_metadata);
    if (!s.ok()) return s.IsNotFound() ? rocksdb::Status::OK() : s;
    infos->emplace_back("head");
    infos->emplace_back(std::to_string(list_metadata.head));
    infos->emplace_back("tail");
    infos->emplace_back(std::to_string(list_metadata.tail));
  }

  return rocksdb::Status::OK();
}

rocksdb::Status Database::Type(const Slice &user_key, RedisType *type) {
  std::string ns_key = AppendNamespacePrefix(user_key);

  *type = kRedisNone;
  LatestSnapShot ss(storage_);
  rocksdb::ReadOptions read_options;
  read_options.snapshot = ss.GetSnapShot();
  std::string value;
  rocksdb::Status s = storage_->Get(read_options, metadata_cf_handle_, ns_key, &value);
  if (!s.ok()) return s.IsNotFound() ? rocksdb::Status::OK() : s;

  Metadata metadata(kRedisNone, false);
  s = metadata.Decode(value);
  if (!s.ok()) return s;
  if (metadata.Expired()) {
    *type = kRedisNone;
  } else {
    *type = metadata.Type();
  }
  return rocksdb::Status::OK();
}

std::string Database::AppendNamespacePrefix(const Slice &user_key) {
  return ComposeNamespaceKey(namespace_, user_key, storage_->IsSlotIdEncoded());
}

rocksdb::Status Database::FindKeyRangeWithPrefix(const std::string &prefix, const std::string &prefix_end,
                                                 std::string *begin, std::string *end,
                                                 rocksdb::ColumnFamilyHandle *cf_handle) {
  if (cf_handle == nullptr) {
    cf_handle = metadata_cf_handle_;
  }
  if (prefix.empty()) {
    return rocksdb::Status::NotFound();
  }
  begin->clear();
  end->clear();

  LatestSnapShot ss(storage_);
  rocksdb::ReadOptions read_options = storage_->DefaultScanOptions();
  read_options.snapshot = ss.GetSnapShot();
  auto iter = util::UniqueIterator(storage_, read_options, cf_handle);
  iter->Seek(prefix);
  if (!iter->Valid() || !iter->key().starts_with(prefix)) {
    return rocksdb::Status::NotFound();
  }
  *begin = iter->key().ToString();

  // it's ok to increase the last char in prefix as the boundary of the prefix
  // while we limit the namespace last char shouldn't be larger than 128.
  std::string next_prefix;
  if (!prefix_end.empty()) {
    next_prefix = prefix_end;
  } else {
    next_prefix = prefix;
    char last_char = next_prefix.back();
    last_char++;
    next_prefix.pop_back();
    next_prefix.push_back(last_char);
  }
  iter->SeekForPrev(next_prefix);
  int max_prev_limit = 128;  // prevent unpredicted long while loop
  int i = 0;
  // reversed seek the key til with prefix or end of the iterator
  while (i++ < max_prev_limit && iter->Valid() && !iter->key().starts_with(prefix)) {
    iter->Prev();
  }
  if (!iter->Valid() || !iter->key().starts_with(prefix)) {
    return rocksdb::Status::NotFound();
  }
  *end = iter->key().ToString();
  return rocksdb::Status::OK();
}

rocksdb::Status Database::ClearKeysOfSlot(const rocksdb::Slice &ns, int slot) {
  if (!storage_->IsSlotIdEncoded()) {
    return rocksdb::Status::Aborted("It is not in cluster mode");
  }

  std::string prefix = ComposeSlotKeyPrefix(ns, slot);
  std::string prefix_end = ComposeSlotKeyPrefix(ns, slot + 1);
  auto s = storage_->DeleteRange(prefix, prefix_end);
  if (!s.ok()) {
    return s;
  }
  return rocksdb::Status::OK();
}

<<<<<<< HEAD
rocksdb::Status Database::Rename(const std::string &key, const std::string &new_key, bool nx, bool *ret) {
  *ret = true;
  RedisType type = kRedisNone;
  std::string ns_key = AppendNamespacePrefix(key);
  std::string new_ns_key = AppendNamespacePrefix(new_key);
  std::vector<std::string> lock_keys = {ns_key, new_ns_key};
  MultiLockGuard guard(storage_->GetLockManager(), lock_keys);
  auto s = Type(key, &type);
  if (!s.ok()) return s;

  if (nx) {
    int exist = 0;
    s = Exists({new_key}, &exist);
    if (!s.ok()) return s;
    if (exist > 0) {
      *ret = false;
      return rocksdb::Status::OK();
    }
  }

  if (key == new_key) {
    return rocksdb::Status::OK();
  }

  switch (type) {
    case kRedisString:
      return callRename<redis::String>(key, new_key);
    case kRedisHash:
      return callRename<redis::Hash>(key, new_key);
    case kRedisList:
      return callRename<redis::List>(key, new_key);
    case kRedisSet:
      return callRename<redis::Set>(key, new_key);
    case kRedisZSet:
      return callRename<redis::ZSet>(key, new_key);
    case kRedisBitmap:
      return callRename<redis::Bitmap>(key, new_key);
    case kRedisSortedint:
      return callRename<redis::Sortedint>(key, new_key);
    case kRedisStream:
      return callRename<redis::Stream>(key, new_key);
    case kRedisBloomFilter:
      return callRename<redis::BloomChain>(key, new_key);
    case kRedisJson:
      return callRename<redis::Json>(key, new_key);
    default:
      return rocksdb::Status::InvalidArgument("Invalid type");
  }
}

rocksdb::Status Database::GetSlotKeysInfo(int slot, std::map<int, uint64_t> *slotskeys, std::vector<std::string> *keys,
                                          int count) {
  LatestSnapShot ss(storage_);
  rocksdb::ReadOptions read_options = storage_->DefaultScanOptions();
  read_options.snapshot = ss.GetSnapShot();

  auto iter = util::UniqueIterator(storage_, read_options, metadata_cf_handle_);
  bool end = false;
  for (int i = 0; i < HASH_SLOTS_SIZE; i++) {
    std::string prefix = ComposeSlotKeyPrefix(namespace_, i);
    uint64_t total = 0;
    int cnt = 0;
    if (slot != -1 && i != slot) {
      (*slotskeys)[i] = total;
      continue;
    }
    for (iter->Seek(prefix); iter->Valid(); iter->Next()) {
      if (!iter->key().starts_with(prefix)) {
        break;
      }
      total++;
      if (slot != -1 && count > 0 && !end) {
        // Get user key
        if (cnt < count) {
          auto [_, user_key] = ExtractNamespaceKey(iter->key(), true);
          keys->emplace_back(user_key.ToString());
          cnt++;
        }
      }
    }
    // Maybe cnt < count
    if (cnt > 0) end = true;
    (*slotskeys)[i] = total;
  }
  return rocksdb::Status::OK();
}

=======
>>>>>>> 6e79fa94
rocksdb::Status Database::KeyExist(const std::string &key) {
  int cnt = 0;
  std::vector<rocksdb::Slice> keys;
  keys.emplace_back(key);
  auto s = Exists(keys, &cnt);
  if (!s.ok()) {
    return s;
  }
  if (cnt == 0) {
    return rocksdb::Status::NotFound();
  }
  return rocksdb::Status::OK();
}

rocksdb::Status SubKeyScanner::Scan(RedisType type, const Slice &user_key, const std::string &cursor, uint64_t limit,
                                    const std::string &subkey_prefix, std::vector<std::string> *keys,
                                    std::vector<std::string> *values) {
  uint64_t cnt = 0;
  std::string ns_key = AppendNamespacePrefix(user_key);
  Metadata metadata(type, false);
  rocksdb::Status s = GetMetadata({type}, ns_key, &metadata);
  if (!s.ok()) return s;

  LatestSnapShot ss(storage_);
  rocksdb::ReadOptions read_options = storage_->DefaultScanOptions();
  read_options.snapshot = ss.GetSnapShot();
  auto iter = util::UniqueIterator(storage_, read_options);
  std::string match_prefix_key =
      InternalKey(ns_key, subkey_prefix, metadata.version, storage_->IsSlotIdEncoded()).Encode();

  std::string start_key;
  if (!cursor.empty()) {
    start_key = InternalKey(ns_key, cursor, metadata.version, storage_->IsSlotIdEncoded()).Encode();
  } else {
    start_key = match_prefix_key;
  }
  for (iter->Seek(start_key); iter->Valid(); iter->Next()) {
    if (!cursor.empty() && iter->key() == start_key) {
      // if cursor is not empty, then we need to skip start_key
      // because we already return that key in the last scan
      continue;
    }
    if (!iter->key().starts_with(match_prefix_key)) {
      break;
    }
    InternalKey ikey(iter->key(), storage_->IsSlotIdEncoded());
    keys->emplace_back(ikey.GetSubKey().ToString());
    if (values != nullptr) {
      values->emplace_back(iter->value().ToString());
    }
    cnt++;
    if (limit > 0 && cnt >= limit) {
      break;
    }
  }
  return rocksdb::Status::OK();
}

RedisType WriteBatchLogData::GetRedisType() const { return type_; }

std::vector<std::string> *WriteBatchLogData::GetArguments() { return &args_; }

std::string WriteBatchLogData::Encode() const {
  std::string ret = std::to_string(type_);
  for (const auto &arg : args_) {
    ret += " " + arg;
  }
  return ret;
}

Status WriteBatchLogData::Decode(const rocksdb::Slice &blob) {
  const std::string &log_data = blob.ToString();
  std::vector<std::string> args = util::Split(log_data, " ");
  auto parse_result = ParseInt<int>(args[0], 10);
  if (!parse_result) {
    return parse_result.ToStatus();
  }
  type_ = static_cast<RedisType>(*parse_result);
  args_ = std::vector<std::string>(args.begin() + 1, args.end());

  return Status::OK();
}
}  // namespace redis<|MERGE_RESOLUTION|>--- conflicted
+++ resolved
@@ -620,7 +620,6 @@
   return rocksdb::Status::OK();
 }
 
-<<<<<<< HEAD
 rocksdb::Status Database::Rename(const std::string &key, const std::string &new_key, bool nx, bool *ret) {
   *ret = true;
   RedisType type = kRedisNone;
@@ -671,45 +670,6 @@
   }
 }
 
-rocksdb::Status Database::GetSlotKeysInfo(int slot, std::map<int, uint64_t> *slotskeys, std::vector<std::string> *keys,
-                                          int count) {
-  LatestSnapShot ss(storage_);
-  rocksdb::ReadOptions read_options = storage_->DefaultScanOptions();
-  read_options.snapshot = ss.GetSnapShot();
-
-  auto iter = util::UniqueIterator(storage_, read_options, metadata_cf_handle_);
-  bool end = false;
-  for (int i = 0; i < HASH_SLOTS_SIZE; i++) {
-    std::string prefix = ComposeSlotKeyPrefix(namespace_, i);
-    uint64_t total = 0;
-    int cnt = 0;
-    if (slot != -1 && i != slot) {
-      (*slotskeys)[i] = total;
-      continue;
-    }
-    for (iter->Seek(prefix); iter->Valid(); iter->Next()) {
-      if (!iter->key().starts_with(prefix)) {
-        break;
-      }
-      total++;
-      if (slot != -1 && count > 0 && !end) {
-        // Get user key
-        if (cnt < count) {
-          auto [_, user_key] = ExtractNamespaceKey(iter->key(), true);
-          keys->emplace_back(user_key.ToString());
-          cnt++;
-        }
-      }
-    }
-    // Maybe cnt < count
-    if (cnt > 0) end = true;
-    (*slotskeys)[i] = total;
-  }
-  return rocksdb::Status::OK();
-}
-
-=======
->>>>>>> 6e79fa94
 rocksdb::Status Database::KeyExist(const std::string &key) {
   int cnt = 0;
   std::vector<rocksdb::Slice> keys;
